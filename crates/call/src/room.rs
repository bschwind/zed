use crate::{
    participant::{LocalParticipant, ParticipantLocation, RemoteParticipant, RemoteVideoTrack},
    IncomingCall,
};
use anyhow::{anyhow, Result};
use client::{proto, Client, TypedEnvelope, User, UserStore};
use collections::{BTreeMap, HashSet};
use futures::{FutureExt, StreamExt};
use gpui::{
    AsyncAppContext, Entity, ModelContext, ModelHandle, MutableAppContext, Task, WeakModelHandle,
};
use live_kit_client::{LocalTrackPublication, LocalVideoTrack, RemoteVideoTrackUpdate};
use postage::stream::Stream;
use project::Project;
use std::{mem, sync::Arc, time::Duration};
<<<<<<< HEAD
use util::{post_inc, ResultExt};
=======
use util::{post_inc, ResultExt, TryFutureExt};

pub const RECONNECT_TIMEOUT: Duration = client::RECEIVE_TIMEOUT;
>>>>>>> c2f5381e

pub const RECONNECT_TIMEOUT: Duration = client::RECEIVE_TIMEOUT;

#[derive(Clone, Debug, PartialEq, Eq)]
pub enum Event {
    ParticipantLocationChanged {
        participant_id: proto::PeerId,
    },
    RemoteVideoTracksChanged {
        participant_id: proto::PeerId,
    },
    RemoteProjectShared {
        owner: Arc<User>,
        project_id: u64,
        worktree_root_names: Vec<String>,
    },
    RemoteProjectUnshared {
        project_id: u64,
    },
    Left,
}

pub struct Room {
    id: u64,
    live_kit: Option<LiveKitRoom>,
    status: RoomStatus,
    local_participant: LocalParticipant,
    remote_participants: BTreeMap<proto::PeerId, RemoteParticipant>,
    pending_participants: Vec<Arc<User>>,
    participant_user_ids: HashSet<u64>,
    pending_call_count: usize,
    leave_when_empty: bool,
    client: Arc<Client>,
    user_store: ModelHandle<UserStore>,
    subscriptions: Vec<client::Subscription>,
    pending_room_update: Option<Task<()>>,
<<<<<<< HEAD
    maintain_connection: Option<Task<Result<()>>>,
=======
    maintain_connection: Option<Task<Option<()>>>,
>>>>>>> c2f5381e
}

impl Entity for Room {
    type Event = Event;

    fn release(&mut self, _: &mut MutableAppContext) {
        if self.status.is_online() {
            log::info!("room was released, sending leave message");
            self.client.send(proto::LeaveRoom {}).log_err();
        }
    }
}

impl Room {
    fn new(
        id: u64,
        live_kit_connection_info: Option<proto::LiveKitConnectionInfo>,
        client: Arc<Client>,
        user_store: ModelHandle<UserStore>,
        cx: &mut ModelContext<Self>,
    ) -> Self {
        let live_kit_room = if let Some(connection_info) = live_kit_connection_info {
            let room = live_kit_client::Room::new();
            let mut status = room.status();
            // Consume the initial status of the room.
            let _ = status.try_recv();
            let _maintain_room = cx.spawn_weak(|this, mut cx| async move {
                while let Some(status) = status.next().await {
                    let this = if let Some(this) = this.upgrade(&cx) {
                        this
                    } else {
                        break;
                    };

                    if status == live_kit_client::ConnectionState::Disconnected {
                        this.update(&mut cx, |this, cx| this.leave(cx).log_err());
                        break;
                    }
                }
            });

            let mut track_changes = room.remote_video_track_updates();
            let _maintain_tracks = cx.spawn_weak(|this, mut cx| async move {
                while let Some(track_change) = track_changes.next().await {
                    let this = if let Some(this) = this.upgrade(&cx) {
                        this
                    } else {
                        break;
                    };

                    this.update(&mut cx, |this, cx| {
                        this.remote_video_track_updated(track_change, cx).log_err()
                    });
                }
            });

            cx.foreground()
                .spawn(room.connect(&connection_info.server_url, &connection_info.token))
                .detach_and_log_err(cx);

            Some(LiveKitRoom {
                room,
                screen_track: ScreenTrack::None,
                next_publish_id: 0,
                _maintain_room,
                _maintain_tracks,
            })
        } else {
            None
        };

        let maintain_connection =
<<<<<<< HEAD
            cx.spawn_weak(|this, cx| Self::maintain_connection(this, client.clone(), cx));
=======
            cx.spawn_weak(|this, cx| Self::maintain_connection(this, client.clone(), cx).log_err());
>>>>>>> c2f5381e

        Self {
            id,
            live_kit: live_kit_room,
            status: RoomStatus::Online,
            participant_user_ids: Default::default(),
            local_participant: Default::default(),
            remote_participants: Default::default(),
            pending_participants: Default::default(),
            pending_call_count: 0,
            subscriptions: vec![client.add_message_handler(cx.handle(), Self::handle_room_updated)],
            leave_when_empty: false,
            pending_room_update: None,
            client,
            user_store,
            maintain_connection: Some(maintain_connection),
        }
    }

    pub(crate) fn create(
        called_user_id: u64,
        initial_project: Option<ModelHandle<Project>>,
        client: Arc<Client>,
        user_store: ModelHandle<UserStore>,
        cx: &mut MutableAppContext,
    ) -> Task<Result<ModelHandle<Self>>> {
        cx.spawn(|mut cx| async move {
            let response = client.request(proto::CreateRoom {}).await?;
            let room_proto = response.room.ok_or_else(|| anyhow!("invalid room"))?;
            let room = cx.add_model(|cx| {
                Self::new(
                    room_proto.id,
                    response.live_kit_connection_info,
                    client,
                    user_store,
                    cx,
                )
            });

            let initial_project_id = if let Some(initial_project) = initial_project {
                let initial_project_id = room
                    .update(&mut cx, |room, cx| {
                        room.share_project(initial_project.clone(), cx)
                    })
                    .await?;
                Some(initial_project_id)
            } else {
                None
            };

            match room
                .update(&mut cx, |room, cx| {
                    room.leave_when_empty = true;
                    room.call(called_user_id, initial_project_id, cx)
                })
                .await
            {
                Ok(()) => Ok(room),
                Err(error) => Err(anyhow!("room creation failed: {:?}", error)),
            }
        })
    }

    pub(crate) fn join(
        call: &IncomingCall,
        client: Arc<Client>,
        user_store: ModelHandle<UserStore>,
        cx: &mut MutableAppContext,
    ) -> Task<Result<ModelHandle<Self>>> {
        let room_id = call.room_id;
        cx.spawn(|mut cx| async move {
            let response = client.request(proto::JoinRoom { id: room_id }).await?;
            let room_proto = response.room.ok_or_else(|| anyhow!("invalid room"))?;
            let room = cx.add_model(|cx| {
                Self::new(
                    room_id,
                    response.live_kit_connection_info,
                    client,
                    user_store,
                    cx,
                )
            });
            room.update(&mut cx, |room, cx| {
                room.leave_when_empty = true;
                room.apply_room_update(room_proto, cx)?;
                anyhow::Ok(())
            })?;
            Ok(room)
        })
    }

    fn should_leave(&self) -> bool {
        self.leave_when_empty
            && self.pending_room_update.is_none()
            && self.pending_participants.is_empty()
            && self.remote_participants.is_empty()
            && self.pending_call_count == 0
    }

    pub(crate) fn leave(&mut self, cx: &mut ModelContext<Self>) -> Result<()> {
        if self.status.is_offline() {
            return Err(anyhow!("room is offline"));
        }

        cx.notify();
        cx.emit(Event::Left);
        log::info!("leaving room");
        self.status = RoomStatus::Offline;
        self.remote_participants.clear();
        self.pending_participants.clear();
        self.participant_user_ids.clear();
        self.subscriptions.clear();
        self.live_kit.take();
        self.pending_room_update.take();
        self.maintain_connection.take();
        self.client.send(proto::LeaveRoom {})?;
        Ok(())
    }

    async fn maintain_connection(
        this: WeakModelHandle<Self>,
        client: Arc<Client>,
        mut cx: AsyncAppContext,
    ) -> Result<()> {
        let mut client_status = client.status();
        loop {
            let is_connected = client_status
                .next()
                .await
                .map_or(false, |s| s.is_connected());
            // Even if we're initially connected, any future change of the status means we momentarily disconnected.
            if !is_connected || client_status.next().await.is_some() {
<<<<<<< HEAD
=======
                log::info!("detected client disconnection");
>>>>>>> c2f5381e
                let room_id = this
                    .upgrade(&cx)
                    .ok_or_else(|| anyhow!("room was dropped"))?
                    .update(&mut cx, |this, cx| {
                        this.status = RoomStatus::Rejoining;
                        cx.notify();
                        this.id
                    });

                // Wait for client to re-establish a connection to the server.
                {
                    let mut reconnection_timeout = cx.background().timer(RECONNECT_TIMEOUT).fuse();
                    let client_reconnection = async {
                        let mut remaining_attempts = 3;
                        while remaining_attempts > 0 {
<<<<<<< HEAD
                            if let Some(status) = client_status.next().await {
                                if status.is_connected() {
=======
                            log::info!(
                                "waiting for client status change, remaining attempts {}",
                                remaining_attempts
                            );
                            if let Some(status) = client_status.next().await {
                                if status.is_connected() {
                                    log::info!("client reconnected, attempting to rejoin room");
>>>>>>> c2f5381e
                                    let rejoin_room = async {
                                        let response =
                                            client.request(proto::JoinRoom { id: room_id }).await?;
                                        let room_proto =
                                            response.room.ok_or_else(|| anyhow!("invalid room"))?;
                                        this.upgrade(&cx)
                                            .ok_or_else(|| anyhow!("room was dropped"))?
                                            .update(&mut cx, |this, cx| {
                                                this.status = RoomStatus::Online;
                                                this.apply_room_update(room_proto, cx)
                                            })?;
                                        anyhow::Ok(())
                                    };

<<<<<<< HEAD
                                    if rejoin_room.await.is_ok() {
=======
                                    if rejoin_room.await.log_err().is_some() {
>>>>>>> c2f5381e
                                        return true;
                                    } else {
                                        remaining_attempts -= 1;
                                    }
                                }
                            } else {
                                return false;
                            }
                        }
                        false
                    }
                    .fuse();
                    futures::pin_mut!(client_reconnection);

                    futures::select_biased! {
                        reconnected = client_reconnection => {
                            if reconnected {
<<<<<<< HEAD
=======
                                log::info!("successfully reconnected to room");
>>>>>>> c2f5381e
                                // If we successfully joined the room, go back around the loop
                                // waiting for future connection status changes.
                                continue;
                            }
                        }
<<<<<<< HEAD
                        _ = reconnection_timeout => {}
=======
                        _ = reconnection_timeout => {
                            log::info!("room reconnection timeout expired");
                        }
>>>>>>> c2f5381e
                    }
                }

                // The client failed to re-establish a connection to the server
                // or an error occurred while trying to re-join the room. Either way
                // we leave the room and return an error.
                if let Some(this) = this.upgrade(&cx) {
<<<<<<< HEAD
=======
                    log::info!("reconnection failed, leaving room");
>>>>>>> c2f5381e
                    let _ = this.update(&mut cx, |this, cx| this.leave(cx));
                }
                return Err(anyhow!(
                    "can't reconnect to room: client failed to re-establish connection"
                ));
            }
        }
    }

    pub fn id(&self) -> u64 {
        self.id
    }

    pub fn status(&self) -> RoomStatus {
        self.status
    }

    pub fn local_participant(&self) -> &LocalParticipant {
        &self.local_participant
    }

    pub fn remote_participants(&self) -> &BTreeMap<proto::PeerId, RemoteParticipant> {
        &self.remote_participants
    }

    pub fn pending_participants(&self) -> &[Arc<User>] {
        &self.pending_participants
    }

    pub fn contains_participant(&self, user_id: u64) -> bool {
        self.participant_user_ids.contains(&user_id)
    }

    async fn handle_room_updated(
        this: ModelHandle<Self>,
        envelope: TypedEnvelope<proto::RoomUpdated>,
        _: Arc<Client>,
        mut cx: AsyncAppContext,
    ) -> Result<()> {
        let room = envelope
            .payload
            .room
            .ok_or_else(|| anyhow!("invalid room"))?;
        this.update(&mut cx, |this, cx| this.apply_room_update(room, cx))
    }

    fn apply_room_update(
        &mut self,
        mut room: proto::Room,
        cx: &mut ModelContext<Self>,
    ) -> Result<()> {
        // Filter ourselves out from the room's participants.
        let local_participant_ix = room
            .participants
            .iter()
            .position(|participant| Some(participant.user_id) == self.client.user_id());
        let local_participant = local_participant_ix.map(|ix| room.participants.swap_remove(ix));

        let pending_participant_user_ids = room
            .pending_participants
            .iter()
            .map(|p| p.user_id)
            .collect::<Vec<_>>();
        let remote_participant_user_ids = room
            .participants
            .iter()
            .map(|p| p.user_id)
            .collect::<Vec<_>>();
        let (remote_participants, pending_participants) =
            self.user_store.update(cx, move |user_store, cx| {
                (
                    user_store.get_users(remote_participant_user_ids, cx),
                    user_store.get_users(pending_participant_user_ids, cx),
                )
            });
        self.pending_room_update = Some(cx.spawn(|this, mut cx| async move {
            let (remote_participants, pending_participants) =
                futures::join!(remote_participants, pending_participants);

            this.update(&mut cx, |this, cx| {
                this.participant_user_ids.clear();

                if let Some(participant) = local_participant {
                    this.local_participant.projects = participant.projects;
                } else {
                    this.local_participant.projects.clear();
                }

                if let Some(participants) = remote_participants.log_err() {
                    let mut participant_peer_ids = HashSet::default();
                    for (participant, user) in room.participants.into_iter().zip(participants) {
                        let Some(peer_id) = participant.peer_id else { continue };
                        this.participant_user_ids.insert(participant.user_id);
                        participant_peer_ids.insert(peer_id);

                        let old_projects = this
                            .remote_participants
                            .get(&peer_id)
                            .into_iter()
                            .flat_map(|existing| &existing.projects)
                            .map(|project| project.id)
                            .collect::<HashSet<_>>();
                        let new_projects = participant
                            .projects
                            .iter()
                            .map(|project| project.id)
                            .collect::<HashSet<_>>();

                        for project in &participant.projects {
                            if !old_projects.contains(&project.id) {
                                cx.emit(Event::RemoteProjectShared {
                                    owner: user.clone(),
                                    project_id: project.id,
                                    worktree_root_names: project.worktree_root_names.clone(),
                                });
                            }
                        }

                        for unshared_project_id in old_projects.difference(&new_projects) {
                            cx.emit(Event::RemoteProjectUnshared {
                                project_id: *unshared_project_id,
                            });
                        }

                        let location = ParticipantLocation::from_proto(participant.location)
                            .unwrap_or(ParticipantLocation::External);
                        if let Some(remote_participant) = this.remote_participants.get_mut(&peer_id)
                        {
                            remote_participant.projects = participant.projects;
                            if location != remote_participant.location {
                                remote_participant.location = location;
                                cx.emit(Event::ParticipantLocationChanged {
                                    participant_id: peer_id,
                                });
                            }
                        } else {
                            this.remote_participants.insert(
                                peer_id,
                                RemoteParticipant {
                                    user: user.clone(),
                                    projects: participant.projects,
                                    location,
                                    tracks: Default::default(),
                                },
                            );

                            if let Some(live_kit) = this.live_kit.as_ref() {
                                let tracks =
                                    live_kit.room.remote_video_tracks(&peer_id.to_string());
                                for track in tracks {
                                    this.remote_video_track_updated(
                                        RemoteVideoTrackUpdate::Subscribed(track),
                                        cx,
                                    )
                                    .log_err();
                                }
                            }
                        }
                    }

                    this.remote_participants.retain(|peer_id, participant| {
                        if participant_peer_ids.contains(peer_id) {
                            true
                        } else {
                            for project in &participant.projects {
                                cx.emit(Event::RemoteProjectUnshared {
                                    project_id: project.id,
                                });
                            }
                            false
                        }
                    });
                }

                if let Some(pending_participants) = pending_participants.log_err() {
                    this.pending_participants = pending_participants;
                    for participant in &this.pending_participants {
                        this.participant_user_ids.insert(participant.id);
                    }
                }

                this.pending_room_update.take();
                if this.should_leave() {
                    log::info!("room is empty, leaving");
                    let _ = this.leave(cx);
                }

                this.check_invariants();
                cx.notify();
            });
        }));

        cx.notify();
        Ok(())
    }

    fn remote_video_track_updated(
        &mut self,
        change: RemoteVideoTrackUpdate,
        cx: &mut ModelContext<Self>,
    ) -> Result<()> {
        match change {
            RemoteVideoTrackUpdate::Subscribed(track) => {
                let peer_id = track.publisher_id().parse()?;
                let track_id = track.sid().to_string();
                let participant = self
                    .remote_participants
                    .get_mut(&peer_id)
                    .ok_or_else(|| anyhow!("subscribed to track by unknown participant"))?;
                participant.tracks.insert(
                    track_id.clone(),
                    Arc::new(RemoteVideoTrack {
                        live_kit_track: track,
                    }),
                );
                cx.emit(Event::RemoteVideoTracksChanged {
                    participant_id: peer_id,
                });
            }
            RemoteVideoTrackUpdate::Unsubscribed {
                publisher_id,
                track_id,
            } => {
                let peer_id = publisher_id.parse()?;
                let participant = self
                    .remote_participants
                    .get_mut(&peer_id)
                    .ok_or_else(|| anyhow!("unsubscribed from track by unknown participant"))?;
                participant.tracks.remove(&track_id);
                cx.emit(Event::RemoteVideoTracksChanged {
                    participant_id: peer_id,
                });
            }
        }

        cx.notify();
        Ok(())
    }

    fn check_invariants(&self) {
        #[cfg(any(test, feature = "test-support"))]
        {
            for participant in self.remote_participants.values() {
                assert!(self.participant_user_ids.contains(&participant.user.id));
                assert_ne!(participant.user.id, self.client.user_id().unwrap());
            }

            for participant in &self.pending_participants {
                assert!(self.participant_user_ids.contains(&participant.id));
                assert_ne!(participant.id, self.client.user_id().unwrap());
            }

            assert_eq!(
                self.participant_user_ids.len(),
                self.remote_participants.len() + self.pending_participants.len()
            );
        }
    }

    pub(crate) fn call(
        &mut self,
        called_user_id: u64,
        initial_project_id: Option<u64>,
        cx: &mut ModelContext<Self>,
    ) -> Task<Result<()>> {
        if self.status.is_offline() {
            return Task::ready(Err(anyhow!("room is offline")));
        }

        cx.notify();
        let client = self.client.clone();
        let room_id = self.id;
        self.pending_call_count += 1;
        cx.spawn(|this, mut cx| async move {
            let result = client
                .request(proto::Call {
                    room_id,
                    called_user_id,
                    initial_project_id,
                })
                .await;
            this.update(&mut cx, |this, cx| {
                this.pending_call_count -= 1;
                if this.should_leave() {
                    this.leave(cx)?;
                }
                result
            })?;
            Ok(())
        })
    }

    pub(crate) fn share_project(
        &mut self,
        project: ModelHandle<Project>,
        cx: &mut ModelContext<Self>,
    ) -> Task<Result<u64>> {
        if let Some(project_id) = project.read(cx).remote_id() {
            return Task::ready(Ok(project_id));
        }

        let request = self.client.request(proto::ShareProject {
            room_id: self.id(),
            worktrees: project
                .read(cx)
                .worktrees(cx)
                .map(|worktree| {
                    let worktree = worktree.read(cx);
                    proto::WorktreeMetadata {
                        id: worktree.id().to_proto(),
                        root_name: worktree.root_name().into(),
                        visible: worktree.is_visible(),
                        abs_path: worktree.abs_path().to_string_lossy().into(),
                    }
                })
                .collect(),
        });
        cx.spawn(|this, mut cx| async move {
            let response = request.await?;

            project.update(&mut cx, |project, cx| {
                project
                    .shared(response.project_id, cx)
                    .detach_and_log_err(cx)
            });

            // If the user's location is in this project, it changes from UnsharedProject to SharedProject.
            this.update(&mut cx, |this, cx| {
                let active_project = this.local_participant.active_project.as_ref();
                if active_project.map_or(false, |location| *location == project) {
                    this.set_location(Some(&project), cx)
                } else {
                    Task::ready(Ok(()))
                }
            })
            .await?;

            Ok(response.project_id)
        })
    }

    pub(crate) fn set_location(
        &mut self,
        project: Option<&ModelHandle<Project>>,
        cx: &mut ModelContext<Self>,
    ) -> Task<Result<()>> {
        if self.status.is_offline() {
            return Task::ready(Err(anyhow!("room is offline")));
        }

        let client = self.client.clone();
        let room_id = self.id;
        let location = if let Some(project) = project {
            self.local_participant.active_project = Some(project.downgrade());
            if let Some(project_id) = project.read(cx).remote_id() {
                proto::participant_location::Variant::SharedProject(
                    proto::participant_location::SharedProject { id: project_id },
                )
            } else {
                proto::participant_location::Variant::UnsharedProject(
                    proto::participant_location::UnsharedProject {},
                )
            }
        } else {
            self.local_participant.active_project = None;
            proto::participant_location::Variant::External(proto::participant_location::External {})
        };

        cx.notify();
        cx.foreground().spawn(async move {
            client
                .request(proto::UpdateParticipantLocation {
                    room_id,
                    location: Some(proto::ParticipantLocation {
                        variant: Some(location),
                    }),
                })
                .await?;
            Ok(())
        })
    }

    pub fn is_screen_sharing(&self) -> bool {
        self.live_kit.as_ref().map_or(false, |live_kit| {
            !matches!(live_kit.screen_track, ScreenTrack::None)
        })
    }

    pub fn share_screen(&mut self, cx: &mut ModelContext<Self>) -> Task<Result<()>> {
        if self.status.is_offline() {
            return Task::ready(Err(anyhow!("room is offline")));
        } else if self.is_screen_sharing() {
            return Task::ready(Err(anyhow!("screen was already shared")));
        }

        let (displays, publish_id) = if let Some(live_kit) = self.live_kit.as_mut() {
            let publish_id = post_inc(&mut live_kit.next_publish_id);
            live_kit.screen_track = ScreenTrack::Pending { publish_id };
            cx.notify();
            (live_kit.room.display_sources(), publish_id)
        } else {
            return Task::ready(Err(anyhow!("live-kit was not initialized")));
        };

        cx.spawn_weak(|this, mut cx| async move {
            let publish_track = async {
                let displays = displays.await?;
                let display = displays
                    .first()
                    .ok_or_else(|| anyhow!("no display found"))?;
                let track = LocalVideoTrack::screen_share_for_display(&display);
                this.upgrade(&cx)
                    .ok_or_else(|| anyhow!("room was dropped"))?
                    .read_with(&cx, |this, _| {
                        this.live_kit
                            .as_ref()
                            .map(|live_kit| live_kit.room.publish_video_track(&track))
                    })
                    .ok_or_else(|| anyhow!("live-kit was not initialized"))?
                    .await
            };

            let publication = publish_track.await;
            this.upgrade(&cx)
                .ok_or_else(|| anyhow!("room was dropped"))?
                .update(&mut cx, |this, cx| {
                    let live_kit = this
                        .live_kit
                        .as_mut()
                        .ok_or_else(|| anyhow!("live-kit was not initialized"))?;

                    let canceled = if let ScreenTrack::Pending {
                        publish_id: cur_publish_id,
                    } = &live_kit.screen_track
                    {
                        *cur_publish_id != publish_id
                    } else {
                        true
                    };

                    match publication {
                        Ok(publication) => {
                            if canceled {
                                live_kit.room.unpublish_track(publication);
                            } else {
                                live_kit.screen_track = ScreenTrack::Published(publication);
                                cx.notify();
                            }
                            Ok(())
                        }
                        Err(error) => {
                            if canceled {
                                Ok(())
                            } else {
                                live_kit.screen_track = ScreenTrack::None;
                                cx.notify();
                                Err(error)
                            }
                        }
                    }
                })
        })
    }

    pub fn unshare_screen(&mut self, cx: &mut ModelContext<Self>) -> Result<()> {
        if self.status.is_offline() {
            return Err(anyhow!("room is offline"));
        }

        let live_kit = self
            .live_kit
            .as_mut()
            .ok_or_else(|| anyhow!("live-kit was not initialized"))?;
        match mem::take(&mut live_kit.screen_track) {
            ScreenTrack::None => Err(anyhow!("screen was not shared")),
            ScreenTrack::Pending { .. } => {
                cx.notify();
                Ok(())
            }
            ScreenTrack::Published(track) => {
                live_kit.room.unpublish_track(track);
                cx.notify();
                Ok(())
            }
        }
    }

    #[cfg(any(test, feature = "test-support"))]
    pub fn set_display_sources(&self, sources: Vec<live_kit_client::MacOSDisplay>) {
        self.live_kit
            .as_ref()
            .unwrap()
            .room
            .set_display_sources(sources);
    }
}

struct LiveKitRoom {
    room: Arc<live_kit_client::Room>,
    screen_track: ScreenTrack,
    next_publish_id: usize,
    _maintain_room: Task<()>,
    _maintain_tracks: Task<()>,
}

enum ScreenTrack {
    None,
    Pending { publish_id: usize },
    Published(LocalTrackPublication),
}

impl Default for ScreenTrack {
    fn default() -> Self {
        Self::None
    }
}

#[derive(Copy, Clone, PartialEq, Eq)]
pub enum RoomStatus {
    Online,
    Rejoining,
    Offline,
}

impl RoomStatus {
    pub fn is_offline(&self) -> bool {
        matches!(self, RoomStatus::Offline)
    }

    pub fn is_online(&self) -> bool {
        matches!(self, RoomStatus::Online)
    }
}<|MERGE_RESOLUTION|>--- conflicted
+++ resolved
@@ -13,13 +13,7 @@
 use postage::stream::Stream;
 use project::Project;
 use std::{mem, sync::Arc, time::Duration};
-<<<<<<< HEAD
-use util::{post_inc, ResultExt};
-=======
 use util::{post_inc, ResultExt, TryFutureExt};
-
-pub const RECONNECT_TIMEOUT: Duration = client::RECEIVE_TIMEOUT;
->>>>>>> c2f5381e
 
 pub const RECONNECT_TIMEOUT: Duration = client::RECEIVE_TIMEOUT;
 
@@ -56,11 +50,7 @@
     user_store: ModelHandle<UserStore>,
     subscriptions: Vec<client::Subscription>,
     pending_room_update: Option<Task<()>>,
-<<<<<<< HEAD
-    maintain_connection: Option<Task<Result<()>>>,
-=======
     maintain_connection: Option<Task<Option<()>>>,
->>>>>>> c2f5381e
 }
 
 impl Entity for Room {
@@ -133,11 +123,7 @@
         };
 
         let maintain_connection =
-<<<<<<< HEAD
-            cx.spawn_weak(|this, cx| Self::maintain_connection(this, client.clone(), cx));
-=======
             cx.spawn_weak(|this, cx| Self::maintain_connection(this, client.clone(), cx).log_err());
->>>>>>> c2f5381e
 
         Self {
             id,
@@ -270,10 +256,7 @@
                 .map_or(false, |s| s.is_connected());
             // Even if we're initially connected, any future change of the status means we momentarily disconnected.
             if !is_connected || client_status.next().await.is_some() {
-<<<<<<< HEAD
-=======
                 log::info!("detected client disconnection");
->>>>>>> c2f5381e
                 let room_id = this
                     .upgrade(&cx)
                     .ok_or_else(|| anyhow!("room was dropped"))?
@@ -289,10 +272,6 @@
                     let client_reconnection = async {
                         let mut remaining_attempts = 3;
                         while remaining_attempts > 0 {
-<<<<<<< HEAD
-                            if let Some(status) = client_status.next().await {
-                                if status.is_connected() {
-=======
                             log::info!(
                                 "waiting for client status change, remaining attempts {}",
                                 remaining_attempts
@@ -300,7 +279,6 @@
                             if let Some(status) = client_status.next().await {
                                 if status.is_connected() {
                                     log::info!("client reconnected, attempting to rejoin room");
->>>>>>> c2f5381e
                                     let rejoin_room = async {
                                         let response =
                                             client.request(proto::JoinRoom { id: room_id }).await?;
@@ -315,11 +293,7 @@
                                         anyhow::Ok(())
                                     };
 
-<<<<<<< HEAD
-                                    if rejoin_room.await.is_ok() {
-=======
                                     if rejoin_room.await.log_err().is_some() {
->>>>>>> c2f5381e
                                         return true;
                                     } else {
                                         remaining_attempts -= 1;
@@ -337,22 +311,15 @@
                     futures::select_biased! {
                         reconnected = client_reconnection => {
                             if reconnected {
-<<<<<<< HEAD
-=======
                                 log::info!("successfully reconnected to room");
->>>>>>> c2f5381e
                                 // If we successfully joined the room, go back around the loop
                                 // waiting for future connection status changes.
                                 continue;
                             }
                         }
-<<<<<<< HEAD
-                        _ = reconnection_timeout => {}
-=======
                         _ = reconnection_timeout => {
                             log::info!("room reconnection timeout expired");
                         }
->>>>>>> c2f5381e
                     }
                 }
 
@@ -360,10 +327,7 @@
                 // or an error occurred while trying to re-join the room. Either way
                 // we leave the room and return an error.
                 if let Some(this) = this.upgrade(&cx) {
-<<<<<<< HEAD
-=======
                     log::info!("reconnection failed, leaving room");
->>>>>>> c2f5381e
                     let _ = this.update(&mut cx, |this, cx| this.leave(cx));
                 }
                 return Err(anyhow!(
