use std::str::FromStr;
use std::sync::OnceLock;

use anyhow::{anyhow, Context};
use clap::builder::PossibleValue;
use clap::ValueEnum;
use strum::{EnumIter, EnumString, IntoEnumIterator};

#[derive(Debug, Clone, Copy, strum::Display, EnumString, EnumIter)]
#[strum(serialize_all = "snake_case")]
pub enum ElementStory {
    Avatar,
    Button,
    Icon,
    Input,
    Label,
}

#[derive(Debug, Clone, Copy, strum::Display, EnumString, EnumIter)]
#[strum(serialize_all = "snake_case")]
pub enum ComponentStory {
    Breadcrumb,
<<<<<<< HEAD
    ContextMenu,
=======
    ChatPanel,
    CollabPanel,
>>>>>>> 34bd1492
    Facepile,
    Keybinding,
    Palette,
    ProjectPanel,
    StatusBar,
    TabBar,
    Terminal,
    TitleBar,
    Toolbar,
    TrafficLights,
}

#[derive(Debug, Clone, Copy)]
pub enum StorySelector {
    Element(ElementStory),
    Component(ComponentStory),
}

impl FromStr for StorySelector {
    type Err = anyhow::Error;

    fn from_str(raw_story_name: &str) -> std::result::Result<Self, Self::Err> {
        let story = raw_story_name.to_ascii_lowercase();

        if let Some((_, story)) = story.split_once("elements/") {
            let element_story = ElementStory::from_str(story)
                .with_context(|| format!("story not found for element '{story}'"))?;

            return Ok(Self::Element(element_story));
        }

        if let Some((_, story)) = story.split_once("components/") {
            let component_story = ComponentStory::from_str(story)
                .with_context(|| format!("story not found for component '{story}'"))?;

            return Ok(Self::Component(component_story));
        }

        Err(anyhow!("story not found for '{raw_story_name}'"))
    }
}

/// The list of all stories available in the storybook.
static ALL_STORIES: OnceLock<Vec<StorySelector>> = OnceLock::new();

impl ValueEnum for StorySelector {
    fn value_variants<'a>() -> &'a [Self] {
        let stories = ALL_STORIES.get_or_init(|| {
            let element_stories = ElementStory::iter().map(Self::Element);
            let component_stories = ComponentStory::iter().map(Self::Component);

            element_stories.chain(component_stories).collect::<Vec<_>>()
        });

        stories
    }

    fn to_possible_value(&self) -> Option<clap::builder::PossibleValue> {
        let value = match self {
            Self::Element(story) => format!("elements/{story}"),
            Self::Component(story) => format!("components/{story}"),
        };

        Some(PossibleValue::new(value))
    }
}<|MERGE_RESOLUTION|>--- conflicted
+++ resolved
@@ -20,12 +20,9 @@
 #[strum(serialize_all = "snake_case")]
 pub enum ComponentStory {
     Breadcrumb,
-<<<<<<< HEAD
     ContextMenu,
-=======
     ChatPanel,
     CollabPanel,
->>>>>>> 34bd1492
     Facepile,
     Keybinding,
     Palette,
