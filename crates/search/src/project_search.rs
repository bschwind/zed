--- conflicted
+++ resolved
@@ -1424,12 +1424,8 @@
                                     .unwrap_or_default(),
                             ),
                     )
-                    .when(search.current_mode != SearchMode::Semantic, |this| {
-                        this.child(
-                            IconButton::new(
-                                "project-search-case-sensitive",
-                                IconName::CaseSensitive,
-                            )
+                    .child(
+                        IconButton::new("project-search-case-sensitive", IconName::CaseSensitive)
                             .tooltip(|cx| {
                                 Tooltip::for_action(
                                     "Toggle case sensitive",
@@ -1441,51 +1437,18 @@
                             .on_click(cx.listener(|this, _, cx| {
                                 this.toggle_search_option(SearchOptions::CASE_SENSITIVE, cx);
                             })),
-                        )
-                        .child(
-                            IconButton::new("project-search-whole-word", IconName::WholeWord)
-                                .tooltip(|cx| {
-                                    Tooltip::for_action("Toggle whole word", &ToggleWholeWord, cx)
-                                })
-                                .selected(self.is_option_enabled(SearchOptions::WHOLE_WORD, cx))
-                                .on_click(cx.listener(|this, _, cx| {
-                                    this.toggle_search_option(SearchOptions::WHOLE_WORD, cx);
-                                })),
-                        )
-<<<<<<< HEAD
-                        .child(
-                            IconButton::new(
-                                "project-search-case-sensitive",
-                                IconName::CaseSensitive,
-                            )
+                    )
+                    .child(
+                        IconButton::new("project-search-whole-word", IconName::WholeWord)
                             .tooltip(|cx| {
-                                Tooltip::for_action(
-                                    "Toggle case sensitive",
-                                    &ToggleCaseSensitive,
-                                    cx,
-                                )
+                                Tooltip::for_action("Toggle whole word", &ToggleWholeWord, cx)
                             })
-                            .selected(self.is_option_enabled(SearchOptions::CASE_SENSITIVE, cx))
+                            .selected(self.is_option_enabled(SearchOptions::WHOLE_WORD, cx))
                             .on_click(cx.listener(|this, _, cx| {
-                                this.toggle_search_option(SearchOptions::CASE_SENSITIVE, cx);
+                                this.toggle_search_option(SearchOptions::WHOLE_WORD, cx);
                             })),
-                        )
-                        .child(
-                            IconButton::new("project-search-whole-word", IconName::WholeWord)
-                                .tooltip(|cx| {
-                                    Tooltip::for_action("Toggle whole word", &ToggleWholeWord, cx)
-                                })
-                                .selected(self.is_option_enabled(SearchOptions::WHOLE_WORD, cx))
-                                .on_click(cx.listener(|this, _, cx| {
-                                    this.toggle_search_option(SearchOptions::WHOLE_WORD, cx);
-                                })),
-                        ),
-                ),
-        );
-=======
-                    }),
+                    ),
             );
->>>>>>> 0c939e5d
 
         let mode_column = v_flex().items_start().justify_start().child(
             h_flex()
@@ -1640,21 +1603,16 @@
                         .border_color(search.border_color_for(InputPanel::Include, cx))
                         .rounded_lg()
                         .child(self.render_text_input(&search.included_files_editor, cx))
-                        .when(search.current_mode != SearchMode::Semantic, |this| {
-                            this.child(
-                                SearchOptions::INCLUDE_IGNORED.as_button(
-                                    search
-                                        .search_options
-                                        .contains(SearchOptions::INCLUDE_IGNORED),
-                                    cx.listener(|this, _, cx| {
-                                        this.toggle_search_option(
-                                            SearchOptions::INCLUDE_IGNORED,
-                                            cx,
-                                        );
-                                    }),
-                                ),
-                            )
-                        }),
+                        .child(
+                            SearchOptions::INCLUDE_IGNORED.as_button(
+                                search
+                                    .search_options
+                                    .contains(SearchOptions::INCLUDE_IGNORED),
+                                cx.listener(|this, _, cx| {
+                                    this.toggle_search_option(SearchOptions::INCLUDE_IGNORED, cx);
+                                }),
+                            ),
+                        ),
                 )
                 .child(
                     h_flex()
@@ -1725,66 +1683,11 @@
             })
             .on_action(cx.listener(Self::select_next_match))
             .on_action(cx.listener(Self::select_prev_match))
-<<<<<<< HEAD
-            .child(
-                h_flex()
-                    .justify_between()
-                    .gap_2()
-                    .child(query_column)
-                    .child(mode_column)
-                    .child(replace_column)
-                    .child(actions_column),
-            )
-            .when(search.filters_enabled, |this| {
-                this.child(
-                    h_flex()
-                        .flex_1()
-                        .gap_2()
-                        .justify_between()
-                        .child(
-                            h_flex()
-                                .flex_1()
-                                .h_full()
-                                .px_2()
-                                .py_1()
-                                .border_1()
-                                .border_color(search.border_color_for(InputPanel::Include, cx))
-                                .rounded_lg()
-                                .child(self.render_text_input(&search.included_files_editor, cx))
-                                .child(
-                                    SearchOptions::INCLUDE_IGNORED.as_button(
-                                        search
-                                            .search_options
-                                            .contains(SearchOptions::INCLUDE_IGNORED),
-                                        cx.listener(|this, _, cx| {
-                                            this.toggle_search_option(
-                                                SearchOptions::INCLUDE_IGNORED,
-                                                cx,
-                                            );
-                                        }),
-                                    ),
-                                ),
-                        )
-                        .child(
-                            h_flex()
-                                .flex_1()
-                                .h_full()
-                                .px_2()
-                                .py_1()
-                                .border_1()
-                                .border_color(search.border_color_for(InputPanel::Exclude, cx))
-                                .rounded_lg()
-                                .child(self.render_text_input(&search.excluded_files_editor, cx)),
-                        ),
-                )
-            })
-=======
             .gap_2()
             .w_full()
             .child(search_line)
             .children(replace_line)
             .children(filter_line)
->>>>>>> 0c939e5d
     }
 }
 
