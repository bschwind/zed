use crate::{
    private::Sealed, AnyElement, AnyModel, AnyWeakModel, AppContext, AvailableSpace, BorrowWindow,
    Bounds, Element, ElementId, Entity, EntityId, Flatten, FocusHandle, FocusableView, IntoElement,
    LayoutId, Model, Pixels, Point, Render, Size, ViewContext, VisualContext, WeakModel,
    WindowContext,
};
use anyhow::{Context, Result};
use std::{
    any::TypeId,
    fmt,
    hash::{Hash, Hasher},
};

pub struct View<V> {
    pub model: Model<V>,
}

impl<V> Sealed for View<V> {}

impl<V: 'static> Entity<V> for View<V> {
    type Weak = WeakView<V>;

    fn entity_id(&self) -> EntityId {
        self.model.entity_id
    }

    fn downgrade(&self) -> Self::Weak {
        WeakView {
            model: self.model.downgrade(),
        }
    }

    fn upgrade_from(weak: &Self::Weak) -> Option<Self>
    where
        Self: Sized,
    {
        let model = weak.model.upgrade()?;
        Some(View { model })
    }
}

impl<V: 'static> View<V> {
    /// Convert this strong view reference into a weak view reference.
    pub fn downgrade(&self) -> WeakView<V> {
        Entity::downgrade(self)
    }

    pub fn update<C, R>(
        &self,
        cx: &mut C,
        f: impl FnOnce(&mut V, &mut ViewContext<'_, V>) -> R,
    ) -> C::Result<R>
    where
        C: VisualContext,
    {
        cx.update_view(self, f)
    }

    pub fn read<'a>(&self, cx: &'a AppContext) -> &'a V {
        self.model.read(cx)
    }

    // pub fn render_with<E>(&self, component: E) -> RenderViewWith<E, V>
    // where
    //     E: 'static + Element,
    // {
    //     RenderViewWith {
    //         view: self.clone(),
    //         element: Some(component),
    //     }
    // }

    pub fn focus_handle(&self, cx: &AppContext) -> FocusHandle
    where
        V: FocusableView,
    {
        self.read(cx).focus_handle(cx)
    }
}

impl<V: Render> Element for View<V> {
    type State = Option<AnyElement>;

    fn request_layout(
        &mut self,
        _state: Option<Self::State>,
        cx: &mut WindowContext,
    ) -> (LayoutId, Self::State) {
        let mut element = self.update(cx, |view, cx| view.render(cx).into_any_element());
        let layout_id = element.layout(cx);
        (layout_id, Some(element))
    }

    fn paint(&mut self, _: Bounds<Pixels>, element: &mut Self::State, cx: &mut WindowContext) {
        element.take().unwrap().paint(cx);
    }
}

impl<V> Clone for View<V> {
    fn clone(&self) -> Self {
        Self {
            model: self.model.clone(),
        }
    }
}

impl<V> Hash for View<V> {
    fn hash<H: Hasher>(&self, state: &mut H) {
        self.model.hash(state);
    }
}

impl<V> PartialEq for View<V> {
    fn eq(&self, other: &Self) -> bool {
        self.model == other.model
    }
}

impl<V> Eq for View<V> {}

pub struct WeakView<V> {
    pub(crate) model: WeakModel<V>,
}

impl<V: 'static> WeakView<V> {
    pub fn entity_id(&self) -> EntityId {
        self.model.entity_id
    }

    pub fn upgrade(&self) -> Option<View<V>> {
        Entity::upgrade_from(self)
    }

    pub fn update<C, R>(
        &self,
        cx: &mut C,
        f: impl FnOnce(&mut V, &mut ViewContext<'_, V>) -> R,
    ) -> Result<R>
    where
        C: VisualContext,
        Result<C::Result<R>>: Flatten<R>,
    {
        let view = self.upgrade().context("error upgrading view")?;
        Ok(view.update(cx, f)).flatten()
    }
}

impl<V> Clone for WeakView<V> {
    fn clone(&self) -> Self {
        Self {
            model: self.model.clone(),
        }
    }
}

impl<V> Hash for WeakView<V> {
    fn hash<H: Hasher>(&self, state: &mut H) {
        self.model.hash(state);
    }
}

impl<V> PartialEq for WeakView<V> {
    fn eq(&self, other: &Self) -> bool {
        self.model == other.model
    }
}

impl<V> Eq for WeakView<V> {}

#[derive(Clone, Debug)]
pub struct AnyView {
    model: AnyModel,
    layout: fn(&AnyView, &mut WindowContext) -> (LayoutId, AnyElement),
    paint: fn(&AnyView, &mut AnyElement, &mut WindowContext),
}

impl AnyView {
    pub fn downgrade(&self) -> AnyWeakView {
        AnyWeakView {
            model: self.model.downgrade(),
            layout: self.layout,
            paint: self.paint,
        }
    }

    pub fn downcast<T: 'static>(self) -> Result<View<T>, Self> {
        match self.model.downcast() {
            Ok(model) => Ok(View { model }),
            Err(model) => Err(Self {
                model,
                layout: self.layout,
                paint: self.paint,
            }),
        }
    }

    pub fn entity_type(&self) -> TypeId {
        self.model.entity_type
    }

    pub fn entity_id(&self) -> EntityId {
        self.model.entity_id()
    }

    pub(crate) fn draw(
        &self,
        origin: Point<Pixels>,
        available_space: Size<AvailableSpace>,
        cx: &mut WindowContext,
    ) {
        cx.with_absolute_element_offset(origin, |cx| {
            let (layout_id, mut rendered_element) = (self.layout)(self, cx);
            cx.compute_layout(layout_id, available_space);
            (self.paint)(self, &mut rendered_element, cx);
        })
    }
}

impl<V: Render> From<View<V>> for AnyView {
    fn from(value: View<V>) -> Self {
        AnyView {
            model: value.model.into_any(),
            layout: any_view::layout::<V>,
            paint: any_view::paint::<V>,
        }
    }
}

impl Element for AnyView {
    type State = Option<AnyElement>;

    fn request_layout(
        &mut self,
        _state: Option<Self::State>,
        cx: &mut WindowContext,
    ) -> (LayoutId, Self::State) {
        let (layout_id, state) = (self.layout)(self, cx);
        (layout_id, Some(state))
    }

    fn paint(&mut self, _: Bounds<Pixels>, state: &mut Self::State, cx: &mut WindowContext) {
        debug_assert!(
            state.is_some(),
            "state is None. Did you include an AnyView twice in the tree?"
        );
        (self.paint)(&self, state.as_mut().unwrap(), cx)
    }
}

impl<V: 'static + Render> IntoElement for View<V> {
    type Element = View<V>;

    fn element_id(&self) -> Option<ElementId> {
        Some(ElementId::from_entity_id(self.model.entity_id))
    }

    fn into_element(self) -> Self::Element {
        self
    }
}

impl IntoElement for AnyView {
    type Element = Self;

    fn element_id(&self) -> Option<ElementId> {
        Some(ElementId::from_entity_id(self.model.entity_id))
    }

    fn into_element(self) -> Self::Element {
        self
    }
}

pub struct AnyWeakView {
    model: AnyWeakModel,
    layout: fn(&AnyView, &mut WindowContext) -> (LayoutId, AnyElement),
    paint: fn(&AnyView, &mut AnyElement, &mut WindowContext),
}

impl AnyWeakView {
    pub fn upgrade(&self) -> Option<AnyView> {
        let model = self.model.upgrade()?;
        Some(AnyView {
            model,
            layout: self.layout,
            paint: self.paint,
        })
    }
}

impl<V: 'static + Render> From<WeakView<V>> for AnyWeakView {
    fn from(view: WeakView<V>) -> Self {
        Self {
            model: view.model.into(),
            layout: any_view::layout::<V>,
            paint: any_view::paint::<V>,
        }
    }
}

impl PartialEq for AnyWeakView {
    fn eq(&self, other: &Self) -> bool {
        self.model == other.model
    }
}

impl std::fmt::Debug for AnyWeakView {
    fn fmt(&self, f: &mut fmt::Formatter<'_>) -> fmt::Result {
        f.debug_struct("AnyWeakView")
            .field("entity_id", &self.model.entity_id)
            .finish_non_exhaustive()
    }
}

<<<<<<< HEAD
impl<T, E> Render for T
where
    T: 'static + FnMut(&mut WindowContext) -> E,
    E: 'static + Send + Element,
{
    type Output = E;

    fn render(&mut self, cx: &mut ViewContext<Self>) -> Self::Output {
        (self)(cx)
    }
}

=======
>>>>>>> 81b03d37
mod any_view {
    use crate::{AnyElement, AnyView, IntoElement, LayoutId, Render, WindowContext};

    pub(crate) fn layout<V: 'static + Render>(
        view: &AnyView,
        cx: &mut WindowContext,
    ) -> (LayoutId, AnyElement) {
        let view = view.clone().downcast::<V>().unwrap();
        let mut element = view.update(cx, |view, cx| view.render(cx).into_any_element());
        let layout_id = element.layout(cx);
        (layout_id, element)
    }

    pub(crate) fn paint<V: 'static + Render>(
        _view: &AnyView,
        element: &mut AnyElement,
        cx: &mut WindowContext,
    ) {
        element.paint(cx);
    }
}<|MERGE_RESOLUTION|>--- conflicted
+++ resolved
@@ -312,21 +312,6 @@
     }
 }
 
-<<<<<<< HEAD
-impl<T, E> Render for T
-where
-    T: 'static + FnMut(&mut WindowContext) -> E,
-    E: 'static + Send + Element,
-{
-    type Output = E;
-
-    fn render(&mut self, cx: &mut ViewContext<Self>) -> Self::Output {
-        (self)(cx)
-    }
-}
-
-=======
->>>>>>> 81b03d37
 mod any_view {
     use crate::{AnyElement, AnyView, IntoElement, LayoutId, Render, WindowContext};
 
